--- conflicted
+++ resolved
@@ -153,7 +153,6 @@
         private async Task DedicatedReceiveAsync()
         {
             // only allow one reader to execute, dump out all other requests
-<<<<<<< HEAD
             if (Interlocked.Increment(ref _receiveCount) > 1) return;
 
             try {
@@ -168,25 +167,21 @@
                             async (retryAttempt, elapsed) => {
                                 await _transport.ConnectAsync(_disposeToken.Token).ConfigureAwait(false);
 
+                                // reading the header
                                 if (asyncItem == null) {
-                                    var headerOffset = 0;
-                                    await _transport.ReadBytesAsync(buffer, KafkaEncoder.ResponseHeaderSize, bytesRead => {
-                                        for (var i = 0; i < bytesRead; i++) {
-                                            header[headerOffset++] = buffer[i];
-                                        }
-                                    }, _disposeToken.Token).ConfigureAwait(false);
+                                    await _transport.ReadBytesAsync(new ArraySegment<byte>(header), _disposeToken.Token).ConfigureAwait(false);
                                     var responseSize = BitConverter.ToInt32(header, 0).ToBigEndian();
                                     var correlationId = BitConverter.ToInt32(header, KafkaEncoder.IntegerByteSize).ToBigEndian();
 
                                     asyncItem = LookupByCorrelateId(correlationId, responseSize);
-                                    if (asyncItem.ResponseStream != null) {
-                                        _log.Error(LogEvent.Create($"Request id {correlationId} matched a previous response ({asyncItem.ResponseStream.Length + KafkaEncoder.CorrelationSize} of {asyncItem.ResponseStream.Capacity + KafkaEncoder.CorrelationSize} bytes), now overwriting with {responseSize}? bytes"));
+                                    if (asyncItem.ResponseBytes != null) {
+                                        _log.Error(LogEvent.Create($"Request id {correlationId} matched a previous response ({asyncItem.ResponseBytes.Value.Count + KafkaEncoder.CorrelationSize} of {responseSize + KafkaEncoder.CorrelationSize} bytes), now overwriting with {responseSize}? bytes"));
                                     }
-                                    asyncItem.ResponseStream = new MemoryStream(responseSize - KafkaEncoder.CorrelationSize);
+                                    asyncItem.ResponseBytes = new ArraySegment<byte>(new byte[responseSize - KafkaEncoder.CorrelationSize]);
                                 }
 
-                                var currentitem = asyncItem;
-                                await _transport.ReadBytesAsync(buffer, asyncItem.RemainingResponseBytes, bytesRead => currentitem.ResponseStream.Write(buffer, 0, bytesRead), CancellationToken.None).ConfigureAwait(false);
+                                // reading the body
+                                await _transport.ReadBytesAsync(asyncItem.ResponseBytes.Value, CancellationToken.None).ConfigureAwait(false);
                                 asyncItem.ResponseCompleted(_log);
                                 asyncItem = null;
 
@@ -210,57 +205,8 @@
 
                                 _log.Write(retryAttempt == 0 ? LogLevel.Error : LogLevel.Info, () => LogEvent.Create(exception, $"Failed receiving from {Endpoint} on retry {retryAttempt}: Will retry in {retryDelay}"));
                             },
-                            null,
                             _disposeToken.Token).ConfigureAwait(false);
                 }
-=======
-            if (Interlocked.Increment(ref _activeReaderCount) > 1)
-            {
-                Interlocked.Decrement(ref _activeReaderCount);
-                return;
-            }
-
-            try {
-                // use backoff so we don't take over the CPU when there's a failure
-                await Retry.WithBackoff(int.MaxValue, minimumDelay: TimeSpan.FromMilliseconds(5), maximumDelay: TimeSpan.FromSeconds(5)).TryAsync(
-                    async attempt => {
-                        await _transport.ConnectAsync(_disposeToken.Token).ConfigureAwait(false);
-
-                        //reading the header
-                        var header = new byte[KafkaEncoder.ResponseHeaderSize];
-                        await _transport.ReadBytesAsync(new ArraySegment<byte>(header), CancellationToken.None).ConfigureAwait(false);
-                        var responseSize = BitConverter.ToInt32(header, 0).ToBigEndian();
-                        var correlationId = BitConverter.ToInt32(header, KafkaEncoder.IntegerByteSize).ToBigEndian();
-
-                        var asyncItem = LookupByCorrelateId(correlationId, responseSize);
-                        if (asyncItem.ResponseBytes != null) {
-                            _log.Error(LogEvent.Create($"Request id {correlationId} matched a previous response ({asyncItem.ResponseBytes.Value.Count + KafkaEncoder.CorrelationSize} of {responseSize + KafkaEncoder.CorrelationSize} bytes), now overwriting with {responseSize}? bytes"));
-                        }
-
-                        //reading the message body
-                        asyncItem.ResponseBytes = new ArraySegment<byte>(new byte[responseSize - KafkaEncoder.CorrelationSize]);
-
-                        await _transport.ReadBytesAsync(asyncItem.ResponseBytes.Value, CancellationToken.None).ConfigureAwait(false);
-                        asyncItem.ResponseCompleted(_log);
-
-                        if (attempt > 0) {
-                            _log.Info(() => LogEvent.Create($"Polling receive thread has recovered on {Endpoint}"));
-                        }
-                    },
-                    (exception, attempt, delay) => {
-                        if (_disposeToken.IsCancellationRequested)
-                            throw exception.PrepareForRethrow();
-
-                        if (attempt == 0) {
-                            _log.Error(LogEvent.Create(exception,  $"Polling failure on {Endpoint} attempt {attempt} delay {delay}"));
-                        } else {
-                            _log.Info(() => LogEvent.Create(exception, $"Polling failure on {Endpoint} attempt {attempt} delay {delay}"));
-                        }
-                    },
-                    null, // since there is no max attempts/delay
-                    _disposeToken.Token
-                ).ConfigureAwait(false);
->>>>>>> 808d14d7
             } catch (Exception ex) {
                 _log.Debug(() => LogEvent.Create(ex));
             } finally {
@@ -394,11 +340,7 @@
                     throw new InvalidOperationException();
 
                 if (Request is UnknownRequest) {
-<<<<<<< HEAD
-                    log.Info(() => LogEvent.Create($"Received {ResponseStream.Length + KafkaEncoder.CorrelationSize} bytes (id {Context.CorrelationId})"));
-=======
-                    log.Debug(() => LogEvent.Create($"Received {ResponseBytes.Value.Count + KafkaEncoder.CorrelationSize} bytes (id {Context.CorrelationId})"));
->>>>>>> 808d14d7
+                    log.Info(() => LogEvent.Create($"Received {ResponseBytes.Value.Count + KafkaEncoder.CorrelationSize} bytes (id {Context.CorrelationId})"));
                     return;
                 }
                 log.Info(() => LogEvent.Create($"Received {ApiKey} response (id {Context.CorrelationId}, {ResponseBytes.Value.Count + KafkaEncoder.CorrelationSize} bytes)"));
