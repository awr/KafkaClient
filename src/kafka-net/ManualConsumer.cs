--- conflicted
+++ resolved
@@ -74,12 +74,7 @@
 
             OffsetFetchRequest offsetFetchRequest = CreateOffsetFetchRequest(consumerGroup);
 
-<<<<<<< HEAD
-            // TODO: Should also bring timeout?
             var response = await _gateway.SendProtocolRequest(offsetFetchRequest, _topic, _partitionId);
-=======
-            var response = await _gateway.SendProtocolRequest(offsetFetchrequest, _topic, _partitionId);
->>>>>>> 99533e6c
             return response.Offset;
         }
 
